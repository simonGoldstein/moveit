cmake_minimum_required(VERSION 2.8.3)
project(moveit_ros_manipulation)

find_package(Eigen REQUIRED)
find_package(Boost REQUIRED thread system filesystem date_time program_options)
find_package(catkin REQUIRED COMPONENTS
  moveit_core
  moveit_msgs
  moveit_manipulation_msgs
  moveit_ros_planning
  moveit_ros_warehouse
  roscpp
  rosconsole
  tf
)

catkin_package(
  LIBRARIES  
  CATKIN_DEPENDS
    moveit_core
    moveit_msgs
    moveit_manipulation_msgs
    moveit_ros_planning
    moveit_ros_warehouse)

include_directories(pick_place_planner/include)
<<<<<<< HEAD
include_directories(${catkin_INCLUDE_DIR}
                    ${EIGEN_INCLUDE_DIRS}
                    ${Boost_INCLUDE_DIR})
=======
include_directories(${catkin_INCLUDE_DIRS})
include_directories(SYSTEM
                    ${EIGEN_INCLUDE_DIRS}
                    ${Boost_INCLUDE_DIRS})

link_directories(${Boost_LIBRARY_DIRS})
link_directories(${catkin_LIBRARY_DIRS})
>>>>>>> f0d2794a

add_subdirectory(pick_place_planner)
add_subdirectory(moveit_manipulation_testing)<|MERGE_RESOLUTION|>--- conflicted
+++ resolved
@@ -24,11 +24,6 @@
     moveit_ros_warehouse)
 
 include_directories(pick_place_planner/include)
-<<<<<<< HEAD
-include_directories(${catkin_INCLUDE_DIR}
-                    ${EIGEN_INCLUDE_DIRS}
-                    ${Boost_INCLUDE_DIR})
-=======
 include_directories(${catkin_INCLUDE_DIRS})
 include_directories(SYSTEM
                     ${EIGEN_INCLUDE_DIRS}
@@ -36,7 +31,6 @@
 
 link_directories(${Boost_LIBRARY_DIRS})
 link_directories(${catkin_LIBRARY_DIRS})
->>>>>>> f0d2794a
 
 add_subdirectory(pick_place_planner)
 add_subdirectory(moveit_manipulation_testing)