--- conflicted
+++ resolved
@@ -626,32 +626,18 @@
     tf::poseEigenToMsg(ls->getGlobalCollisionBodyTransform(), mark.pose);
 
     // we prefer using the visual mesh, if a mesh is available
-    const std::string& mesh_resource = ls->getLinkModel()->getVisualMeshFilename().empty() ? 
-      ls->getLinkModel()->getCollisionMeshFilename() : ls->getLinkModel()->getVisualMeshFilename();
-    
+    const std::string& mesh_resource = ls->getLinkModel()->getVisualMeshFilename();
     if (mesh_resource.empty())
       shapes::constructMarkerFromShape(ls->getLinkModel()->getShape().get(), mark);
     else
     {
       mark.type = mark.MESH_RESOURCE;
-<<<<<<< HEAD
       mark.mesh_use_embedded_materials = false;
-      mark.mesh_resource = mesh_resource;
-      mark.scale.x = mark.scale.y = mark.scale.z = 1.0;
-=======
-      if (!ls->getLinkModel()->getVisualMeshFilename().empty())
-      {
-        mark.mesh_use_embedded_materials = false;
-        mark.mesh_resource = ls->getLinkModel()->getVisualMeshFilename();
-      } 
-      else
-        mark.mesh_resource = ls->getLinkModel()->getVisualMeshFilename();
-
-      const Eigen::Vector3d mesh_scale = ls->getLinkModel()->getVisualMeshScale();
+      mark.mesh_resource = mesh_resource; 
+      const Eigen::Vector3d &mesh_scale = ls->getLinkModel()->getVisualMeshScale(); 
       mark.scale.x = mesh_scale[0];
       mark.scale.y = mesh_scale[1];
       mark.scale.z = mesh_scale[2];
->>>>>>> 8bd934e4
     }
     arr.markers.push_back(mark);
   }
